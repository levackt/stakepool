--- conflicted
+++ resolved
@@ -1,3 +1,4 @@
+use bincode2;
 use serde::{Deserialize, Serialize};
 
 use crate::state::{CONFIG_KEY, VALIDATOR_SET_KEY};
@@ -30,7 +31,6 @@
 }
 
 impl ValidatorSet {
-    #[allow(dead_code)]
     pub fn remove(&mut self, address: &String, force: bool) -> StdResult<()> {
         let pos = self.exists(address);
         if pos.is_none() {
@@ -59,7 +59,6 @@
         }
     }
 
-    #[allow(dead_code)]
     pub fn unbond(&mut self, to_stake: u128) -> StdResult<String> {
         if self.validators.is_empty() {
             return Err(StdError::generic_err(
@@ -91,8 +90,6 @@
     pub fn get_validator_address(&mut self) -> Option<&String> {
         if self.validators.is_empty() {
             return None;
-<<<<<<< HEAD
-=======
         }
 
         // testing 1 validator
@@ -104,7 +101,6 @@
         // todo get entries
         if self.validators.is_empty() {
             return None;
->>>>>>> a6d5fb90
         }
 
         // testing 1 validator
