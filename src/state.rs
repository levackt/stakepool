use cosmwasm_std::{
    Api, CanonicalAddr, Coin, HumanAddr, ReadonlyStorage, StdError, StdResult, Storage, Uint128,
};
<<<<<<< HEAD
use cosmwasm_storage::{PrefixedStorage, ReadonlyPrefixedStorage};
=======
use cosmwasm_storage::{
    bucket, bucket_read, singleton, singleton_read, Bucket, PrefixedStorage, ReadonlyBucket,
    ReadonlyPrefixedStorage, ReadonlySingleton, Singleton,
};
use rust_decimal::prelude::*;
use rust_decimal::Decimal;
>>>>>>> a6d5fb90
use std::any::type_name;
use std::convert::TryFrom;

use secret_toolkit::{
    serialization::Json,
    storage::{AppendStore, AppendStoreMut, TypedStore, TypedStoreMut},
};

use schemars::JsonSchema;
use serde::{Deserialize, Serialize};

use crate::msg::{status_level_to_u8, u8_to_status_level, ContractStatusLevel};
use crate::utils::{bytes_to_u128, bytes_to_u32};
use crate::viewing_key::ViewingKey;
use serde::de::DeserializeOwned;

pub static CONFIG_KEY: &[u8] = b"config";
pub static LOG_KEY: &[u8] = b"anodalog";
pub static LOTTERY_KEY: &[u8] = b"lottery";
pub const PREFIX_TXS: &[u8] = b"transfers";

pub const KEY_CONSTANTS: &[u8] = b"constants";
pub const KEY_TOTAL_SUPPLY: &[u8] = b"total_supply";
pub const KEY_CONTRACT_STATUS: &[u8] = b"contract_status";
pub const KEY_MINTERS: &[u8] = b"minters";
pub const KEY_TX_COUNT: &[u8] = b"tx-count";
pub const KEY_ENTROPY: &[u8] = b"entropy";
pub const KEY_ENTRIES: &[u8] = b"entries";

pub const PREFIX_CONFIG: &[u8] = b"config";
pub const PREFIX_LOTTERY: &[u8] = b"lottery";
pub const PREFIX_BALANCES: &[u8] = b"balances";
pub const PREFIX_ALLOWANCES: &[u8] = b"allowances";
pub const PREFIX_VIEW_KEY: &[u8] = b"viewingkey";
pub const PREFIX_RECEIVERS: &[u8] = b"receivers";
pub const VALIDATOR_SET_KEY: &[u8] = b"validator_set";

// Note that id is a globally incrementing counter.
// Since it's 64 bits long, even at 50 tx/s it would take
// over 11 billion years for it to rollback. I'm pretty sure
// we'll have bigger issues by then.
#[derive(Serialize, Deserialize, JsonSchema, Clone, Debug)]
pub struct LegacyTx {
    pub id: u64,
    pub from: HumanAddr,
    pub sender: HumanAddr,
    pub receiver: HumanAddr,
    pub coins: Coin,
}

#[derive(Serialize, Deserialize, JsonSchema, Clone, Debug)]
#[serde(rename_all = "snake_case")]
pub enum TxAction {
    Transfer {
        from: HumanAddr,
        #[serde(skip_serializing_if = "Option::is_none")]
        sender: Option<HumanAddr>,
        recipient: HumanAddr,
    },
    Deposit {
        recipient: HumanAddr,
    },
    Redeem {
        owner: HumanAddr,
        #[serde(skip_serializing_if = "Option::is_none")]
        recipient: Option<HumanAddr>,
    },
    Mint {
        minter: HumanAddr,
        recipient: HumanAddr,
    },
    Burn {
        owner: HumanAddr,
        #[serde(skip_serializing_if = "Option::is_none")]
        burner: Option<HumanAddr>,
    },
}

// Note that id is a globally incrementing counter.
// Since it's 64 bits long, even at 50 tx/s it would take
// over 11 billion years for it to rollback. I'm pretty sure
// we'll have bigger issues by then.
#[derive(Serialize, Deserialize, JsonSchema, Clone, Debug)]
#[serde(rename_all = "snake_case")]
pub struct Tx {
    pub id: u64,
    pub action: TxAction,
    pub coins: Coin,
    #[serde(skip_serializing_if = "Option::is_none")]
    pub memo: Option<String>,
}

impl Tx {
    pub fn into_stored<A: Api>(self, api: &A) -> StdResult<StoredTx> {
        let action = match self.action {
            TxAction::Transfer {
                from,
                sender,
                recipient,
            } => {
                let sndr = if let Some(s) = sender {
                    Some(api.canonical_address(&s)?)
                } else {
                    None
                };
                StoredTxAction::Transfer {
                    from: api.canonical_address(&from)?,
                    sender: sndr,
                    recipient: api.canonical_address(&recipient)?,
                }
            }
            TxAction::Deposit { recipient } => StoredTxAction::Deposit {
                recipient: api.canonical_address(&recipient)?,
            },
            TxAction::Redeem { owner, recipient } => {
                let rcp = if let Some(r) = recipient {
                    Some(api.canonical_address(&r)?)
                } else {
                    None
                };
                StoredTxAction::Redeem {
                    owner: api.canonical_address(&owner)?,
                    recipient: rcp,
                }
            }
            TxAction::Mint { minter, recipient } => StoredTxAction::Mint {
                minter: api.canonical_address(&minter)?,
                recipient: api.canonical_address(&recipient)?,
            },
            TxAction::Burn { owner, burner } => {
                let bnr = if let Some(b) = burner {
                    Some(api.canonical_address(&b)?)
                } else {
                    None
                };
                StoredTxAction::Burn {
                    owner: api.canonical_address(&owner)?,
                    burner: bnr,
                }
            }
        };
        let tx = StoredTx {
            id: self.id,
            action,
            coins: self.coins,
            memo: self.memo,
        };
        Ok(tx)
    }
}

#[derive(Serialize, Deserialize, Clone, Debug)]
#[serde(rename_all = "snake_case")]
pub enum StoredTxAction {
    Transfer {
        from: CanonicalAddr,
        sender: Option<CanonicalAddr>,
        recipient: CanonicalAddr,
    },
    Deposit {
        recipient: CanonicalAddr,
    },
    Redeem {
        owner: CanonicalAddr,
        recipient: Option<CanonicalAddr>,
    },
    Mint {
        minter: CanonicalAddr,
        recipient: CanonicalAddr,
    },
    Burn {
        owner: CanonicalAddr,
        burner: Option<CanonicalAddr>,
    },
}

#[derive(Serialize, Deserialize, Clone, Debug)]
#[serde(rename_all = "snake_case")]
pub struct StoredTx {
    pub id: u64,
    pub action: StoredTxAction,
    pub coins: Coin,
    pub memo: Option<String>,
}

impl StoredTx {
    pub fn into_humanized<A: Api>(self, api: &A) -> StdResult<Tx> {
        let action = match self.action {
            StoredTxAction::Transfer {
                from,
                sender,
                recipient,
            } => {
                let sndr = if let Some(s) = sender {
                    Some(api.human_address(&s)?)
                } else {
                    None
                };
                TxAction::Transfer {
                    from: api.human_address(&from)?,
                    sender: sndr,
                    recipient: api.human_address(&recipient)?,
                }
            }
            StoredTxAction::Deposit { recipient } => TxAction::Deposit {
                recipient: api.human_address(&recipient)?,
            },
            StoredTxAction::Redeem { owner, recipient } => {
                let rcp = if let Some(r) = recipient {
                    Some(api.human_address(&r)?)
                } else {
                    None
                };
                TxAction::Redeem {
                    owner: api.human_address(&owner)?,
                    recipient: rcp,
                }
            }
            StoredTxAction::Mint { minter, recipient } => TxAction::Mint {
                minter: api.human_address(&minter)?,
                recipient: api.human_address(&recipient)?,
            },
            StoredTxAction::Burn { owner, burner } => {
                let bnr = if let Some(b) = burner {
                    Some(api.human_address(&b)?)
                } else {
                    None
                };
                TxAction::Burn {
                    owner: api.human_address(&owner)?,
                    burner: bnr,
                }
            }
        };
        let tx = Tx {
            id: self.id,
            action,
            coins: self.coins,
            memo: self.memo,
        };

        Ok(tx)
    }

    pub fn into_legacy_tx<A: Api>(self, api: &A) -> StdResult<Option<LegacyTx>> {
        let legacy = match self.action {
            StoredTxAction::Transfer {
                from,
                sender,
                recipient,
            } => {
                let from_human = api.human_address(&from)?;
                let sender_human = if let Some(ref s) = sender {
                    api.human_address(s)?
                } else {
                    from_human.clone()
                };
                Some(LegacyTx {
                    id: self.id,
                    from: from_human,
                    sender: sender_human,
                    receiver: api.human_address(&recipient)?,
                    coins: self.coins,
                })
            }
            _ => None,
        };
        Ok(legacy)
    }
}

pub fn store_transfer<S: Storage>(
    store: &mut S,
    owner: &CanonicalAddr,
    sender: Option<CanonicalAddr>,
    receiver: &CanonicalAddr,
    amount: Uint128,
    denom: String,
    memo: Option<String>,
) -> StdResult<()> {
    let mut config = Config::from_storage(store);
    let id = config.tx_count() + 1;
    config.set_tx_count(id)?;

    let coins = Coin { denom, amount };
    let action = StoredTxAction::Transfer {
        from: owner.clone(),
        sender: sender.clone(),
        recipient: receiver.clone(),
    };
    let tx = StoredTx {
        id,
        action,
        coins,
        memo,
    };

    if let Some(ref sndr) = sender {
        append_tx(store, &tx, sndr)?;
    }
    append_tx(store, &tx, owner)?;
    append_tx(store, &tx, receiver)?;

    Ok(())
}

pub fn store_deposit<S: Storage>(
    store: &mut S,
    recipient: &CanonicalAddr,
    amount: Uint128,
    denom: String,
    memo: Option<String>,
) -> StdResult<()> {
    let mut config = Config::from_storage(store);
    let id = config.tx_count() + 1;
    config.set_tx_count(id)?;

    let coins = Coin { denom, amount };
    let action = StoredTxAction::Deposit {
        recipient: recipient.clone(),
    };
    let tx = StoredTx {
        id,
        action,
        coins,
        memo,
    };

    append_tx(store, &tx, recipient)?;

    Ok(())
}

pub fn store_redeem<S: Storage>(
    store: &mut S,
    owner: &CanonicalAddr,
    recipient: Option<CanonicalAddr>,
    amount: Uint128,
    denom: String,
    memo: Option<String>,
) -> StdResult<()> {
    let mut config = Config::from_storage(store);
    let id = config.tx_count() + 1;
    config.set_tx_count(id)?;

    let coins = Coin { denom, amount };
    let action = StoredTxAction::Redeem {
        owner: owner.clone(),
        recipient: recipient.clone(),
    };
    let tx = StoredTx {
        id,
        action,
        coins,
        memo,
    };

    if let Some(ref r) = recipient {
        append_tx(store, &tx, r)?;
    }
    append_tx(store, &tx, owner)?;

    Ok(())
}

pub fn store_mint<S: Storage>(
    store: &mut S,
    minter: &CanonicalAddr,
    recipient: &CanonicalAddr,
    amount: Uint128,
    denom: String,
    memo: Option<String>,
) -> StdResult<()> {
    let mut config = Config::from_storage(store);
    let id = config.tx_count() + 1;
    config.set_tx_count(id)?;

    let coins = Coin { denom, amount };
    let action = StoredTxAction::Mint {
        minter: minter.clone(),
        recipient: recipient.clone(),
    };
    let tx = StoredTx {
        id,
        action,
        coins,
        memo,
    };

    append_tx(store, &tx, recipient)?;
    append_tx(store, &tx, minter)?;

    Ok(())
}

pub fn store_burn<S: Storage>(
    store: &mut S,
    owner: &CanonicalAddr,
    burner: Option<CanonicalAddr>,
    amount: Uint128,
    denom: String,
    memo: Option<String>,
) -> StdResult<()> {
    let mut config = Config::from_storage(store);
    let id = config.tx_count() + 1;
    config.set_tx_count(id)?;

    let coins = Coin { denom, amount };
    let action = StoredTxAction::Burn {
        owner: owner.clone(),
        burner: burner.clone(),
    };
    let tx = StoredTx {
        id,
        action,
        coins,
        memo,
    };

    if let Some(ref b) = burner {
        append_tx(store, &tx, b)?;
    }
    append_tx(store, &tx, owner)?;

    Ok(())
}

fn append_tx<S: Storage>(
    store: &mut S,
    tx: &StoredTx,
    for_address: &CanonicalAddr,
) -> StdResult<()> {
    let mut store = PrefixedStorage::multilevel(&[PREFIX_TXS, for_address.as_slice()], store);
    let mut store = AppendStoreMut::attach_or_create_with_serialization(&mut store, Json)?;
    store.push(tx)
}

pub fn get_transfers<A: Api, S: ReadonlyStorage>(
    api: &A,
    storage: &S,
    for_address: &CanonicalAddr,
    page: u32,
    page_size: u32,
) -> StdResult<Vec<LegacyTx>> {
    let store = ReadonlyPrefixedStorage::multilevel(&[PREFIX_TXS, for_address.as_slice()], storage);

    // Try to access the storage of txs for the account.
    // If it doesn't exist yet, return an empty list of transfers.
    let store = if let Some(result) =
        AppendStore::<StoredTx, _, _>::attach_with_serialization(&store, Json)
    {
        result?
    } else {
        return Ok(vec![]);
    };

    // Take `page_size` transfers starting from the latest transfer, potentially skipping `page * page_size`
    // transfers from the start.
    let txs: Vec<LegacyTx> = store
        .iter()
        .rev()
        .filter_map(|tx| {
            tx.map_or_else(
                |_e| None,
                |v| v.into_legacy_tx(api).unwrap_or_else(|_e| None),
            )
        })
        .skip((page * page_size) as _)
        .take(page_size as _)
        .collect();
    Ok(txs)
}

pub fn get_txs<A: Api, S: ReadonlyStorage>(
    api: &A,
    storage: &S,
    for_address: &CanonicalAddr,
    page: u32,
    page_size: u32,
) -> StdResult<Vec<Tx>> {
    let store = ReadonlyPrefixedStorage::multilevel(&[PREFIX_TXS, for_address.as_slice()], storage);

    // Try to access the storage of txs for the account.
    // If it doesn't exist yet, return an empty list of transfers.
    let store = if let Some(result) =
        AppendStore::<StoredTx, _, _>::attach_with_serialization(&store, Json)
    {
        result?
    } else {
        return Ok(vec![]);
    };

    // Take `page_size` txs starting from the latest tx, potentially skipping `page * page_size`
    // txs from the start.
    let tx_iter = store
        .iter()
        .rev()
        .skip((page * page_size) as _)
        .take(page_size as _);
    // The `and_then` here flattens the `StdResult<StdResult<Tx>>` to an `StdResult<Tx>`
    let txs: StdResult<Vec<Tx>> = tx_iter
        .map(|tx| tx.map(|tx| tx.into_humanized(api)).and_then(|x| x))
        .collect();
    txs
}

// Config

#[derive(Serialize, Debug, Deserialize, Clone, PartialEq, JsonSchema)]
pub struct Constants {
    pub name: String,
    pub admin: HumanAddr,
    pub symbol: String,
    pub decimals: u8,
    pub prng_seed: Vec<u8>,
    // privacy configuration
    pub total_supply_is_public: bool,
    // is deposit enabled
    pub deposit_is_enabled: bool,
    // is redeem enabled
    pub redeem_is_enabled: bool,
    // is mint enabled
    pub mint_is_enabled: bool,
    // is burn enabled
    pub burn_is_enabled: bool,
    // is transfer enabled
    pub transfer_is_enabled: bool,
}

#[derive(Serialize, Deserialize, Clone, Debug, PartialEq, JsonSchema)]
pub struct Lottery {
    pub entries: Vec<(CanonicalAddr, Uint128)>,
    pub entropy: Vec<u8>,
    pub seed: Vec<u8>,
    pub start_height: u64,
    pub end_height: u64,
}

pub fn lottery<S: Storage>(storage: &mut S) -> Singleton<S, Lottery> {
    singleton(storage, LOTTERY_KEY)
}

pub fn lottery_read<S: Storage>(storage: &S) -> ReadonlySingleton<S, Lottery> {
    singleton_read(storage, LOTTERY_KEY)
}

pub struct ReadonlyConfig<'a, S: ReadonlyStorage> {
    storage: ReadonlyPrefixedStorage<'a, S>,
}

impl<'a, S: ReadonlyStorage> ReadonlyConfig<'a, S> {
    pub fn from_storage(storage: &'a S) -> Self {
        Self {
            storage: ReadonlyPrefixedStorage::new(PREFIX_CONFIG, storage),
        }
    }

    fn as_readonly(&self) -> ReadonlyConfigImpl<ReadonlyPrefixedStorage<S>> {
        ReadonlyConfigImpl(&self.storage)
    }

    pub fn constants(&self) -> StdResult<Constants> {
        self.as_readonly().constants()
    }

    pub fn total_supply(&self) -> u128 {
        self.as_readonly().total_supply()
    }

    pub fn contract_status(&self) -> ContractStatusLevel {
        self.as_readonly().contract_status()
    }

    pub fn minters(&self) -> Vec<HumanAddr> {
        self.as_readonly().minters()
    }

    pub fn tx_count(&self) -> u64 {
        self.as_readonly().tx_count()
    }
}

fn set_bin_data<T: Serialize, S: Storage>(storage: &mut S, key: &[u8], data: &T) -> StdResult<()> {
    let bin_data =
        bincode2::serialize(&data).map_err(|e| StdError::serialize_err(type_name::<T>(), e))?;

    storage.set(key, &bin_data);
    Ok(())
}

fn get_bin_data<T: DeserializeOwned, S: ReadonlyStorage>(storage: &S, key: &[u8]) -> StdResult<T> {
    let bin_data = storage.get(key);

    match bin_data {
        None => Err(StdError::not_found("Key not found in storage")),
        Some(bin_data) => Ok(bincode2::deserialize::<T>(&bin_data)
            .map_err(|e| StdError::serialize_err(type_name::<T>(), e))?),
    }
}

pub fn log_string<S: Storage>(storage: &mut S) -> Singleton<S, String> {
    singleton(storage, LOG_KEY)
}

pub fn log_string_read<S: Storage>(storage: &S) -> ReadonlySingleton<S, String> {
    singleton_read(storage, LOG_KEY)
}

pub struct Config<'a, S: Storage> {
    storage: PrefixedStorage<'a, S>,
}

impl<'a, S: Storage> Config<'a, S> {
    pub fn from_storage(storage: &'a mut S) -> Self {
        Self {
            storage: PrefixedStorage::new(PREFIX_CONFIG, storage),
        }
    }

    fn as_readonly(&self) -> ReadonlyConfigImpl<PrefixedStorage<S>> {
        ReadonlyConfigImpl(&self.storage)
    }

    pub fn constants(&self) -> StdResult<Constants> {
        self.as_readonly().constants()
    }

    pub fn set_constants(&mut self, constants: &Constants) -> StdResult<()> {
        set_bin_data(&mut self.storage, KEY_CONSTANTS, constants)
    }

    pub fn total_supply(&self) -> u128 {
        self.as_readonly().total_supply()
    }

    pub fn set_total_supply(&mut self, supply: u128) {
        self.storage.set(KEY_TOTAL_SUPPLY, &supply.to_be_bytes());
    }

    pub fn contract_status(&self) -> ContractStatusLevel {
        self.as_readonly().contract_status()
    }

    pub fn set_contract_status(&mut self, status: ContractStatusLevel) {
        let status_u8 = status_level_to_u8(status);
        self.storage
            .set(KEY_CONTRACT_STATUS, &status_u8.to_be_bytes());
    }

    pub fn set_minters(&mut self, minters_to_set: Vec<HumanAddr>) -> StdResult<()> {
        set_bin_data(&mut self.storage, KEY_MINTERS, &minters_to_set)
    }

    pub fn add_minters(&mut self, minters_to_add: Vec<HumanAddr>) -> StdResult<()> {
        let mut minters = self.minters();
        minters.extend(minters_to_add);

        self.set_minters(minters)
    }

    pub fn remove_minters(&mut self, minters_to_remove: Vec<HumanAddr>) -> StdResult<()> {
        let mut minters = self.minters();

        for minter in minters_to_remove {
            minters.retain(|x| x != &minter);
        }

        self.set_minters(minters)
    }

    pub fn minters(&mut self) -> Vec<HumanAddr> {
        self.as_readonly().minters()
    }

    pub fn tx_count(&self) -> u64 {
        self.as_readonly().tx_count()
    }

    pub fn set_tx_count(&mut self, count: u64) -> StdResult<()> {
        set_bin_data(&mut self.storage, KEY_TX_COUNT, &count)
    }

    pub fn entropy(&self) -> Vec<u8> {
        self.as_readonly().entropy()
    }

    pub fn set_entropy(&mut self, entropy: Vec<u8>) {
        self.storage.set(KEY_ENTROPY, &entropy);
    }
}

/// This struct refactors out the readonly methods that we need for `Config` and `ReadonlyConfig`
/// in a way that is generic over their mutability.
///
/// This was the only way to prevent code duplication of these methods because of the way
/// that `ReadonlyPrefixedStorage` and `PrefixedStorage` are implemented in `cosmwasm-std`
struct ReadonlyConfigImpl<'a, S: ReadonlyStorage>(&'a S);

impl<'a, S: ReadonlyStorage> ReadonlyConfigImpl<'a, S> {
    fn constants(&self) -> StdResult<Constants> {
        let consts_bytes = self
            .0
            .get(KEY_CONSTANTS)
            .ok_or_else(|| StdError::generic_err("no constants stored in configuration"))?;
        bincode2::deserialize::<Constants>(&consts_bytes)
            .map_err(|e| StdError::serialize_err(type_name::<Constants>(), e))
    }

    fn total_supply(&self) -> u128 {
        let supply_bytes = self
            .0
            .get(KEY_TOTAL_SUPPLY)
            .expect("no total supply stored in config");
        // This unwrap is ok because we know we stored things correctly
        slice_to_u128(&supply_bytes).unwrap()
    }

    fn contract_status(&self) -> ContractStatusLevel {
        let supply_bytes = self
            .0
            .get(KEY_CONTRACT_STATUS)
            .expect("no contract status stored in config");

        // These unwraps are ok because we know we stored things correctly
        let status = slice_to_u8(&supply_bytes).unwrap();
        u8_to_status_level(status).unwrap()
    }

    fn minters(&self) -> Vec<HumanAddr> {
        get_bin_data(self.0, KEY_MINTERS).unwrap()
    }

    fn entropy(&self) -> Vec<u8> {
        get_bin_data(self.0, KEY_ENTROPY).unwrap()
    }

    fn entries(&self) -> Vec<(CanonicalAddr, Uint128)> {
        get_bin_data(self.0, KEY_ENTRIES).unwrap()
    }

    pub fn tx_count(&self) -> u64 {
        get_bin_data(self.0, KEY_TX_COUNT).unwrap_or_default()
    }
}

// Balances

pub struct ReadonlyBalances<'a, S: ReadonlyStorage> {
    storage: ReadonlyPrefixedStorage<'a, S>,
}

impl<'a, S: ReadonlyStorage> ReadonlyBalances<'a, S> {
    pub fn from_storage(storage: &'a S) -> Self {
        Self {
            storage: ReadonlyPrefixedStorage::new(PREFIX_BALANCES, storage),
        }
    }

    fn as_readonly(&self) -> ReadonlyBalancesImpl<ReadonlyPrefixedStorage<S>> {
        ReadonlyBalancesImpl(&self.storage)
    }

    pub fn account_amount(&self, account: &CanonicalAddr) -> u128 {
        self.as_readonly().account_amount(account)
    }
}

pub struct Balances<'a, S: Storage> {
    storage: PrefixedStorage<'a, S>,
}

impl<'a, S: Storage> Balances<'a, S> {
    pub fn from_storage(storage: &'a mut S) -> Self {
        Self {
            storage: PrefixedStorage::new(PREFIX_BALANCES, storage),
        }
    }

    fn as_readonly(&self) -> ReadonlyBalancesImpl<PrefixedStorage<S>> {
        ReadonlyBalancesImpl(&self.storage)
    }

    pub fn balance(&self, account: &CanonicalAddr) -> u128 {
        self.as_readonly().account_amount(account)
    }

    pub fn set_account_balance(&mut self, account: &CanonicalAddr, amount: u128) {
        self.storage.set(account.as_slice(), &amount.to_be_bytes())
    }
}

/// This struct refactors out the readonly methods that we need for `Balances` and `ReadonlyBalances`
/// in a way that is generic over their mutability.
///
/// This was the only way to prevent code duplication of these methods because of the way
/// that `ReadonlyPrefixedStorage` and `PrefixedStorage` are implemented in `cosmwasm-std`
struct ReadonlyBalancesImpl<'a, S: ReadonlyStorage>(&'a S);

impl<'a, S: ReadonlyStorage> ReadonlyBalancesImpl<'a, S> {
    pub fn account_amount(&self, account: &CanonicalAddr) -> u128 {
        let account_bytes = account.as_slice();
        let result = self.0.get(account_bytes);
        match result {
            // This unwrap is ok because we know we stored things correctly
            Some(balance_bytes) => slice_to_u128(&balance_bytes).unwrap(),
            None => 0,
        }
    }
}

// Allowances
#[derive(Serialize, Debug, Deserialize, Clone, PartialEq, Default, JsonSchema)]
pub struct Allowance {
    pub amount: u128,
    pub expiration: Option<u64>,
}

pub fn read_allowance<S: Storage>(
    store: &S,
    owner: &CanonicalAddr,
    spender: &CanonicalAddr,
) -> StdResult<Allowance> {
    let owner_store =
        ReadonlyPrefixedStorage::multilevel(&[PREFIX_ALLOWANCES, owner.as_slice()], store);
    let owner_store = TypedStore::attach(&owner_store);
    let allowance = owner_store.may_load(spender.as_slice());
    allowance.map(Option::unwrap_or_default)
}

pub fn write_allowance<S: Storage>(
    store: &mut S,
    owner: &CanonicalAddr,
    spender: &CanonicalAddr,
    allowance: Allowance,
) -> StdResult<()> {
    let mut owner_store =
        PrefixedStorage::multilevel(&[PREFIX_ALLOWANCES, owner.as_slice()], store);
    let mut owner_store = TypedStoreMut::attach(&mut owner_store);

    owner_store.store(spender.as_slice(), &allowance)
}

// Viewing Keys

pub fn write_viewing_key<S: Storage>(store: &mut S, owner: &CanonicalAddr, key: &ViewingKey) {
    let mut balance_store = PrefixedStorage::new(PREFIX_VIEW_KEY, store);
    balance_store.set(owner.as_slice(), &key.to_hashed());
}

pub fn read_viewing_key<S: Storage>(store: &S, owner: &CanonicalAddr) -> Option<Vec<u8>> {
    let balance_store = ReadonlyPrefixedStorage::new(PREFIX_VIEW_KEY, store);
    balance_store.get(owner.as_slice())
}

// Receiver Interface

pub fn get_receiver_hash<S: ReadonlyStorage>(
    store: &S,
    account: &HumanAddr,
) -> Option<StdResult<String>> {
    let store = ReadonlyPrefixedStorage::new(PREFIX_RECEIVERS, store);
    store.get(account.as_str().as_bytes()).map(|data| {
        String::from_utf8(data)
            .map_err(|_err| StdError::invalid_utf8("stored code hash was not a valid String"))
    })
}

pub fn set_receiver_hash<S: Storage>(store: &mut S, account: &HumanAddr, code_hash: String) {
    let mut store = PrefixedStorage::new(PREFIX_RECEIVERS, store);
    store.set(account.as_str().as_bytes(), code_hash.as_bytes());
}

// Helpers

/// Converts 16 bytes value into u128
/// Errors if data found that is not 16 bytes
fn slice_to_u128(data: &[u8]) -> StdResult<u128> {
    match <[u8; 16]>::try_from(data) {
        Ok(bytes) => Ok(u128::from_be_bytes(bytes)),
        Err(_) => Err(StdError::generic_err(
            "Corrupted data found. 16 byte expected.",
        )),
    }
}

/// Converts 1 byte value into u8
/// Errors if data found that is not 1 byte
fn slice_to_u8(data: &[u8]) -> StdResult<u8> {
    if data.len() == 1 {
        Ok(data[0])
    } else {
        Err(StdError::generic_err(
            "Corrupted data found. 1 byte expected.",
        ))
    }
}

/// Reads 4 byte storage value into u32
/// Returns zero if key does not exist. Errors if data found that is not 4 bytes
pub fn read_u32<S: ReadonlyStorage>(store: &S, key: &[u8]) -> StdResult<u32> {
    let result = store.get(key);
    match result {
        Some(data) => bytes_to_u32(data.as_slice()),
        None => Ok(0u32),
    }
}

/// Reads 16 byte storage value into u128
/// Returns zero if key does not exist. Errors if data found that is not 16 bytes
pub fn read_u128<S: ReadonlyStorage>(store: &S, key: &[u8]) -> StdResult<u128> {
    let result = store.get(key);
    match result {
        Some(data) => bytes_to_u128(&data),
        None => Ok(0u128),
    }
}<|MERGE_RESOLUTION|>--- conflicted
+++ resolved
@@ -1,16 +1,12 @@
 use cosmwasm_std::{
     Api, CanonicalAddr, Coin, HumanAddr, ReadonlyStorage, StdError, StdResult, Storage, Uint128,
 };
-<<<<<<< HEAD
-use cosmwasm_storage::{PrefixedStorage, ReadonlyPrefixedStorage};
-=======
 use cosmwasm_storage::{
     bucket, bucket_read, singleton, singleton_read, Bucket, PrefixedStorage, ReadonlyBucket,
     ReadonlyPrefixedStorage, ReadonlySingleton, Singleton,
 };
 use rust_decimal::prelude::*;
 use rust_decimal::Decimal;
->>>>>>> a6d5fb90
 use std::any::type_name;
 use std::convert::TryFrom;
 
