--- conflicted
+++ resolved
@@ -283,13 +283,10 @@
     },
     ClaimRewards {
         status: ResponseStatus,
-<<<<<<< HEAD
-=======
         winner: HumanAddr,
     },
     LotteryWinner {
         status: ResponseStatus,
->>>>>>> a6d5fb90
     },
 }
 
