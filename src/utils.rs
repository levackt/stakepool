use crate::viewing_key::VIEWING_KEY_SIZE;
<<<<<<< HEAD
use cosmwasm_std::{StdError, StdResult};
=======
use cosmwasm_std::{Binary, CosmosMsg, HumanAddr, StdError, StdResult, Uint128, WasmMsg};
>>>>>>> a6d5fb90
use sha2::{Digest, Sha256};
use std::convert::TryInto;
use std::str::FromStr;
use subtle::ConstantTimeEq;

pub fn ct_slice_compare(s1: &[u8], s2: &[u8]) -> bool {
    bool::from(s1.ct_eq(s2))
}

pub fn create_hashed_password(s1: &str) -> [u8; VIEWING_KEY_SIZE] {
    Sha256::digest(s1.as_bytes())
        .as_slice()
        .try_into()
        .expect("Wrong password length")
}
// Converts 16 bytes value into u128
// Errors if data found that is not 16 bytes
pub fn bytes_to_u128(data: &[u8]) -> StdResult<u128> {
    match data[0..16].try_into() {
        Ok(bytes) => Ok(u128::from_be_bytes(bytes)),
        Err(_) => Err(StdError::generic_err(
            "Corrupted data found. 16 byte expected.",
        )),
    }
}

// Converts 4 bytes value into u32
// Errors if data found that is not 4 bytes
pub fn bytes_to_u32(data: &[u8]) -> StdResult<u32> {
    match data[0..4].try_into() {
        Ok(bytes) => Ok(u32::from_be_bytes(bytes)),
        Err(_) => Err(StdError::generic_err(
            "Corrupted data found. 4 byte expected.",
        )),
    }
}

/// Inflation rate, and other fun things are in the form 0.xxxxx. To use we remove the leading '0.'
/// and cut all but the the first 4 digits
#[allow(dead_code)]
pub fn dec_to_uint(dec: String) -> StdResult<u128> {
    let tokens: Vec<&str> = dec.split(".").collect();

    if tokens.len() < 2 {
        return Ok(
            u128::from_str(&dec).map_err(|_| StdError::generic_err("failed to parse number"))?
        );
    }

    Ok(u128::from_str(&tokens[1][0..4])
        .map_err(|_| StdError::generic_err("failed to parse number"))?)
}<|MERGE_RESOLUTION|>--- conflicted
+++ resolved
@@ -1,9 +1,5 @@
 use crate::viewing_key::VIEWING_KEY_SIZE;
-<<<<<<< HEAD
-use cosmwasm_std::{StdError, StdResult};
-=======
 use cosmwasm_std::{Binary, CosmosMsg, HumanAddr, StdError, StdResult, Uint128, WasmMsg};
->>>>>>> a6d5fb90
 use sha2::{Digest, Sha256};
 use std::convert::TryInto;
 use std::str::FromStr;
@@ -43,7 +39,6 @@
 
 /// Inflation rate, and other fun things are in the form 0.xxxxx. To use we remove the leading '0.'
 /// and cut all but the the first 4 digits
-#[allow(dead_code)]
 pub fn dec_to_uint(dec: String) -> StdResult<u128> {
     let tokens: Vec<&str> = dec.split(".").collect();
 
